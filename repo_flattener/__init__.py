"""
Repo Flattener - A tool to convert a repository into flattened files
for easier LLM upload.
"""

<<<<<<< HEAD
__version__ = "0.1.1"
=======
__version__ = "0.1.0"

from repo_flattener.core import (
    process_repository,
    scan_repository,
    interactive_file_selection,
    sanitize_filename,
    create_manifest,
    IGNORE_DIRS,
    IGNORE_EXTS
)

__all__ = [
    'process_repository',
    'scan_repository',
    'interactive_file_selection',
    'sanitize_filename',
    'create_manifest',
    'IGNORE_DIRS',
    'IGNORE_EXTS'
]
>>>>>>> 5fb71ace
<|MERGE_RESOLUTION|>--- conflicted
+++ resolved
@@ -3,10 +3,7 @@
 for easier LLM upload.
 """
 
-<<<<<<< HEAD
 __version__ = "0.1.1"
-=======
-__version__ = "0.1.0"
 
 from repo_flattener.core import (
     process_repository,
@@ -26,5 +23,4 @@
     'create_manifest',
     'IGNORE_DIRS',
     'IGNORE_EXTS'
-]
->>>>>>> 5fb71ace
+]